--- conflicted
+++ resolved
@@ -126,13 +126,11 @@
   }{
     \hyperlink{https://github.com/ljfranklin/terraform-resource}{Terraform}
   }{
-<<<<<<< HEAD
     \hyperlink{https://github.com/pivotal-cloudops/azure-blobstore-concourse-resource}{Azure Blobstore}
   }{
     \hyperlink{https://github.com/mrsixw/concourse-rsync-resource}{Rsync}
-=======
+  }{
     \hyperlink{https://github.com/mdomke/concourse-devpi-resource}{Devpi Server: PyPI mirror and package server}
->>>>>>> b50e87b0
   }
 
   \section{Adding to this list}{

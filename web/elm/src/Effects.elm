port module Effects exposing
    ( Effect(..)
    , LayoutDispatch(..)
    , ScrollDirection(..)
    , renderPipeline
    , runEffect
    , setTitle
    )

import Callback exposing (Callback(..))
import Concourse
import Concourse.Build
import Concourse.BuildPlan
import Concourse.BuildPrep
import Concourse.BuildResources
import Concourse.BuildStatus
import Concourse.Info
import Concourse.Job
import Concourse.Pagination exposing (Page, Paginated)
import Concourse.Pipeline
import Concourse.PipelineStatus
import Concourse.Resource
import Concourse.User
import Dashboard.APIData
import Dashboard.Group
import Dashboard.Models
import Dom
import Favicon
import Http
import Json.Encode
import Navigation
import Process
import QueryString
import Resource.Models exposing (VersionId, VersionToggleAction(..))
import Scroll
import Task
import Time exposing (Time)
import Window


port setTitle : String -> Cmd msg


port renderPipeline : ( Json.Encode.Value, Json.Encode.Value ) -> Cmd msg


port pinTeamNames : Dashboard.Group.StickyHeaderConfig -> Cmd msg


port tooltip : ( String, String ) -> Cmd msg


port tooltipHd : ( String, String ) -> Cmd msg


port resetPipelineFocus : () -> Cmd msg


port loadToken : () -> Cmd msg


port saveToken : String -> Cmd msg


port requestLoginRedirect : String -> Cmd msg


type LayoutDispatch
    = TopBar Int
    | SubPage Int
    | Layout


type Effect
    = FetchJob Concourse.JobIdentifier
    | FetchJobs Concourse.PipelineIdentifier
    | FetchJobBuilds Concourse.JobIdentifier (Maybe Page)
    | FetchResource Concourse.ResourceIdentifier
    | FetchVersionedResources Concourse.ResourceIdentifier (Maybe Page)
    | FetchResources Concourse.PipelineIdentifier
    | FetchBuildResources Concourse.BuildId
    | FetchPipeline Concourse.PipelineIdentifier
    | FetchVersion
    | FetchInputTo Concourse.VersionedResourceIdentifier
    | FetchOutputOf Concourse.VersionedResourceIdentifier
    | FetchData
    | FetchUser
    | FetchBuild Time Int Int
    | FetchJobBuild Int Concourse.JobBuildIdentifier
    | FetchBuildJobDetails Concourse.JobIdentifier
    | FetchBuildHistory Concourse.JobIdentifier (Maybe Page)
    | FetchBuildPrep Time Int Int
<<<<<<< HEAD
    | FetchBuildPlan Int
    | FetchBuildPlanAndResources Int
=======
    | FetchBuildPlan Concourse.BuildId
    | FetchBuildPlanAndResources Concourse.BuildId
    | FocusSearchInput
>>>>>>> 008c239a
    | GetCurrentTime
    | DoTriggerBuild Concourse.JobIdentifier String
    | DoAbortBuild Int Concourse.CSRFToken
    | PauseJob Concourse.JobIdentifier String
    | UnpauseJob Concourse.JobIdentifier String
    | ResetPipelineFocus
    | RenderPipeline Json.Encode.Value Json.Encode.Value
    | RedirectToLogin
    | NavigateTo String
    | SetTitle String
    | ModifyUrl String
    | DoPinVersion Concourse.VersionedResourceIdentifier Concourse.CSRFToken
    | DoUnpinVersion Concourse.ResourceIdentifier Concourse.CSRFToken
    | DoToggleVersion VersionToggleAction VersionId Concourse.CSRFToken
    | DoCheck Concourse.ResourceIdentifier Concourse.CSRFToken
    | SendTokenToFly String Int
    | SendTogglePipelineRequest { pipeline : Dashboard.Models.Pipeline, csrfToken : Concourse.CSRFToken }
    | ShowTooltip ( String, String )
    | ShowTooltipHd ( String, String )
    | SendOrderPipelinesRequest String (List Dashboard.Models.Pipeline) Concourse.CSRFToken
    | SendLogOutRequest
    | GetScreenSize
    | PinTeamNames Dashboard.Group.StickyHeaderConfig
    | Scroll ScrollDirection
    | SetFavIcon (Maybe Concourse.BuildStatus)
    | SaveToken String
    | LoadToken
    | ForceFocus String


type ScrollDirection
    = ToWindowTop
    | Down
    | Up
    | ToWindowBottom
    | Builds Float
    | ToCurrentBuild


runEffect : Effect -> Cmd Callback
runEffect effect =
    case effect of
        FetchJob id ->
            fetchJob id

        FetchJobs id ->
            fetchJobs id

        FetchJobBuilds id page ->
            fetchJobBuilds id page

        FetchResource id ->
            fetchResource id

        FetchVersionedResources id paging ->
            fetchVersionedResources id paging

        FetchResources id ->
            fetchResources id

        FetchBuildResources id ->
            fetchBuildResources id

        FetchPipeline id ->
            fetchPipeline id

        FetchVersion ->
            fetchVersion

        FetchInputTo id ->
            fetchInputTo id

        FetchOutputOf id ->
            fetchOutputOf id

        FetchData ->
            fetchData

        GetCurrentTime ->
            Task.perform GotCurrentTime Time.now

        DoTriggerBuild id csrf ->
            triggerBuild id csrf

        PauseJob id csrf ->
            pauseJob id csrf

        UnpauseJob id csrf ->
            unpauseJob id csrf

        RedirectToLogin ->
            requestLoginRedirect ""

        NavigateTo newUrl ->
            Navigation.newUrl newUrl

        ResetPipelineFocus ->
            resetPipelineFocus ()

        RenderPipeline jobs resources ->
            renderPipeline ( jobs, resources )

        SetTitle newTitle ->
            setTitle newTitle

        DoPinVersion version csrfToken ->
            Task.attempt VersionPinned <|
                Concourse.Resource.pinVersion version csrfToken

        DoUnpinVersion id csrfToken ->
            Task.attempt VersionUnpinned <|
                Concourse.Resource.unpinVersion id csrfToken

        DoToggleVersion action id csrfToken ->
            Concourse.Resource.enableDisableVersionedResource
                (action == Enable)
                id
                csrfToken
                |> Task.attempt (VersionToggled action id)

        DoCheck rid csrfToken ->
            Task.attempt Checked <|
                Concourse.Resource.check rid csrfToken

        SendTokenToFly authToken flyPort ->
            sendTokenToFly authToken flyPort

        ModifyUrl url ->
            Navigation.modifyUrl url

        SendTogglePipelineRequest { pipeline, csrfToken } ->
            togglePipelinePaused { pipeline = pipeline, csrfToken = csrfToken }

        ShowTooltip ( teamName, pipelineName ) ->
            tooltip ( teamName, pipelineName )

        ShowTooltipHd ( teamName, pipelineName ) ->
            tooltipHd ( teamName, pipelineName )

        SendOrderPipelinesRequest teamName pipelines csrfToken ->
            orderPipelines teamName pipelines csrfToken

        SendLogOutRequest ->
            Task.attempt LoggedOut Concourse.User.logOut

        GetScreenSize ->
            Task.perform ScreenResized Window.size

        PinTeamNames stickyHeaderConfig ->
            pinTeamNames stickyHeaderConfig

        FetchBuild delay browsingIndex buildId ->
            fetchBuild delay browsingIndex buildId

        FetchJobBuild browsingIndex jbi ->
            fetchJobBuild browsingIndex jbi

        FetchBuildJobDetails buildJob ->
            fetchBuildJobDetails buildJob

        FetchBuildHistory job page ->
            fetchBuildHistory job page

        FetchBuildPrep delay browsingIndex buildId ->
            fetchBuildPrep delay browsingIndex buildId

        FetchBuildPlanAndResources buildId ->
            fetchBuildPlanAndResources buildId

        FetchBuildPlan buildId ->
            fetchBuildPlan buildId

        FetchUser ->
            fetchUser

        SetFavIcon status ->
            setFavicon status

        DoAbortBuild buildId csrfToken ->
            abortBuild buildId csrfToken

        Scroll dir ->
            Task.perform (always EmptyCallback) (scrollInDirection dir)

        SaveToken tokenValue ->
            saveToken tokenValue

        LoadToken ->
            loadToken ()

        ForceFocus dom ->
            Dom.focus dom
                |> Task.attempt (always EmptyCallback)


fetchJobBuilds : Concourse.JobIdentifier -> Maybe Concourse.Pagination.Page -> Cmd Callback
fetchJobBuilds jobIdentifier page =
    Task.attempt JobBuildsFetched <|
        Concourse.Build.fetchJobBuilds jobIdentifier page


fetchJob : Concourse.JobIdentifier -> Cmd Callback
fetchJob jobIdentifier =
    Task.attempt JobFetched <|
        Concourse.Job.fetchJob jobIdentifier


fetchResource : Concourse.ResourceIdentifier -> Cmd Callback
fetchResource resourceIdentifier =
    Task.attempt ResourceFetched <|
        Concourse.Resource.fetchResource resourceIdentifier


fetchVersionedResources : Concourse.ResourceIdentifier -> Maybe Page -> Cmd Callback
fetchVersionedResources resourceIdentifier page =
    Concourse.Resource.fetchVersionedResources resourceIdentifier page
        |> Task.map ((,) page)
        |> Task.attempt VersionedResourcesFetched


fetchBuildResources : Concourse.BuildId -> Cmd Callback
fetchBuildResources buildIdentifier =
    Concourse.BuildResources.fetch buildIdentifier
        |> Task.map ((,) buildIdentifier)
        |> Task.attempt BuildResourcesFetched


fetchResources : Concourse.PipelineIdentifier -> Cmd Callback
fetchResources pid =
    Task.attempt ResourcesFetched <| Concourse.Resource.fetchResourcesRaw pid


fetchJobs : Concourse.PipelineIdentifier -> Cmd Callback
fetchJobs pid =
    Task.attempt JobsFetched <| Concourse.Job.fetchJobsRaw pid


fetchUser : Cmd Callback
fetchUser =
    Task.attempt UserFetched Concourse.User.fetchUser


fetchVersion : Cmd Callback
fetchVersion =
    Concourse.Info.fetch
        |> Task.map .version
        |> Task.attempt VersionFetched


fetchPipeline : Concourse.PipelineIdentifier -> Cmd Callback
fetchPipeline pipelineIdentifier =
    Task.attempt PipelineFetched <|
        Concourse.Pipeline.fetchPipeline pipelineIdentifier


fetchInputTo : VersionId -> Cmd Callback
fetchInputTo versionId =
    Concourse.Resource.fetchInputTo versionId
        |> Task.map ((,) versionId)
        |> Task.attempt InputToFetched


fetchOutputOf : VersionId -> Cmd Callback
fetchOutputOf versionId =
    Concourse.Resource.fetchOutputOf versionId
        |> Task.map ((,) versionId)
        |> Task.attempt OutputOfFetched


triggerBuild : Concourse.JobIdentifier -> Concourse.CSRFToken -> Cmd Callback
triggerBuild job csrfToken =
    Task.attempt BuildTriggered <|
        Concourse.Job.triggerBuild job csrfToken


pauseJob : Concourse.JobIdentifier -> Concourse.CSRFToken -> Cmd Callback
pauseJob jobIdentifier csrfToken =
    Task.attempt PausedToggled <|
        Concourse.Job.pause jobIdentifier csrfToken


unpauseJob : Concourse.JobIdentifier -> Concourse.CSRFToken -> Cmd Callback
unpauseJob jobIdentifier csrfToken =
    Task.attempt PausedToggled <|
        Concourse.Job.unpause jobIdentifier csrfToken


sendTokenToFly : String -> Int -> Cmd Callback
sendTokenToFly authToken flyPort =
    let
        queryString =
            QueryString.empty
                |> QueryString.add "token" authToken
                |> QueryString.render
    in
    Http.request
        { method = "GET"
        , headers = []
        , url = "http://127.0.0.1:" ++ toString flyPort ++ queryString
        , body = Http.emptyBody
        , expect = Http.expectStringResponse (\_ -> Ok ())
        , timeout = Nothing
        , withCredentials = False
        }
        |> Http.send (\r -> TokenSentToFly (r == Ok ()))


fetchData : Cmd Callback
fetchData =
    Dashboard.APIData.remoteData
        |> Task.map2 (,) Time.now
        |> Task.attempt APIDataFetched


togglePipelinePaused : { pipeline : Dashboard.Models.Pipeline, csrfToken : Concourse.CSRFToken } -> Cmd Callback
togglePipelinePaused { pipeline, csrfToken } =
    Task.attempt (always EmptyCallback) <|
        if pipeline.status == Concourse.PipelineStatus.PipelineStatusPaused then
            Concourse.Pipeline.unpause pipeline.teamName pipeline.name csrfToken

        else
            Concourse.Pipeline.pause pipeline.teamName pipeline.name csrfToken


orderPipelines : String -> List Dashboard.Models.Pipeline -> Concourse.CSRFToken -> Cmd Callback
orderPipelines teamName pipelines csrfToken =
    Task.attempt (always EmptyCallback) <|
        Concourse.Pipeline.order teamName (List.map .name pipelines) csrfToken


fetchBuildJobDetails : Concourse.JobIdentifier -> Cmd Callback
fetchBuildJobDetails buildJob =
    Task.attempt BuildJobDetailsFetched <|
        Concourse.Job.fetchJob buildJob


fetchBuild : Time -> Int -> Int -> Cmd Callback
fetchBuild delay browsingIndex buildId =
    Process.sleep delay
        |> Task.andThen (always <| Concourse.Build.fetch buildId)
        |> Task.map ((,) browsingIndex)
        |> Task.attempt BuildFetched


fetchJobBuild : Int -> Concourse.JobBuildIdentifier -> Cmd Callback
fetchJobBuild browsingIndex jbi =
    Concourse.Build.fetchJobBuild jbi
        |> Task.map ((,) browsingIndex)
        |> Task.attempt BuildFetched


fetchBuildHistory : Concourse.JobIdentifier -> Maybe Concourse.Pagination.Page -> Cmd Callback
fetchBuildHistory job page =
    Task.attempt BuildHistoryFetched <|
        Concourse.Build.fetchJobBuilds job page


fetchBuildPrep : Time -> Int -> Int -> Cmd Callback
fetchBuildPrep delay browsingIndex buildId =
    Process.sleep delay
        |> Task.andThen (always <| Concourse.BuildPrep.fetch buildId)
        |> Task.map ((,) browsingIndex)
        |> Task.attempt BuildPrepFetched


fetchBuildPlanAndResources : Concourse.BuildId -> Cmd Callback
fetchBuildPlanAndResources buildId =
    Task.map2 (,) (Concourse.BuildPlan.fetch buildId) (Concourse.BuildResources.fetch buildId)
        |> Task.attempt (PlanAndResourcesFetched buildId)


fetchBuildPlan : Concourse.BuildId -> Cmd Callback
fetchBuildPlan buildId =
    Concourse.BuildPlan.fetch buildId
        |> Task.map (\p -> ( p, Concourse.BuildResources.empty ))
        |> Task.attempt (PlanAndResourcesFetched buildId)


setFavicon : Maybe Concourse.BuildStatus -> Cmd Callback
setFavicon status =
    let
        iconName =
            case status of
                Just status ->
                    "/public/images/favicon-" ++ Concourse.BuildStatus.show status ++ ".png"

                Nothing ->
                    "/public/images/favicon.png"
    in
    Favicon.set iconName
        |> Task.perform (always EmptyCallback)


abortBuild : Int -> Concourse.CSRFToken -> Cmd Callback
abortBuild buildId csrfToken =
    Concourse.Build.abort buildId csrfToken
        |> Task.attempt BuildAborted


scrollInDirection : ScrollDirection -> Task.Task x ()
scrollInDirection dir =
    case dir of
        ToWindowTop ->
            Scroll.toWindowTop

        Down ->
            Scroll.scrollDown

        Up ->
            Scroll.scrollUp

        ToWindowBottom ->
            Scroll.toWindowBottom

        Builds delta ->
            Scroll.scroll "builds" delta

        ToCurrentBuild ->
            Scroll.scrollIntoView "#builds .current"<|MERGE_RESOLUTION|>--- conflicted
+++ resolved
@@ -90,14 +90,8 @@
     | FetchBuildJobDetails Concourse.JobIdentifier
     | FetchBuildHistory Concourse.JobIdentifier (Maybe Page)
     | FetchBuildPrep Time Int Int
-<<<<<<< HEAD
-    | FetchBuildPlan Int
-    | FetchBuildPlanAndResources Int
-=======
     | FetchBuildPlan Concourse.BuildId
     | FetchBuildPlanAndResources Concourse.BuildId
-    | FocusSearchInput
->>>>>>> 008c239a
     | GetCurrentTime
     | DoTriggerBuild Concourse.JobIdentifier String
     | DoAbortBuild Int Concourse.CSRFToken

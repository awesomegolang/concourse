--- conflicted
+++ resolved
@@ -85,23 +85,6 @@
 				atc.UnpauseResource:        authed(inputHandlers[atc.UnpauseResource]),
 				atc.WritePipe:              authed(inputHandlers[atc.WritePipe]),
 
-<<<<<<< HEAD
-				atc.BuildEvents:     unauthed(inputHandlers[atc.BuildEvents]),
-				atc.BuildResources:  unauthed(inputHandlers[atc.BuildResources]),
-				atc.DownloadCLI:     unauthed(inputHandlers[atc.DownloadCLI]),
-				atc.GetBuild:        unauthed(inputHandlers[atc.GetBuild]),
-				atc.GetJob:          unauthed(inputHandlers[atc.GetJob]),
-				atc.GetJobBuild:     unauthed(inputHandlers[atc.GetJobBuild]),
-				atc.GetLogLevel:     unauthed(inputHandlers[atc.GetLogLevel]),
-				atc.GetPipeline:     unauthed(inputHandlers[atc.GetPipeline]),
-				atc.ListAuthMethods: unauthed(inputHandlers[atc.ListAuthMethods]),
-				atc.ListBuilds:      unauthed(inputHandlers[atc.ListBuilds]),
-				atc.ListJobBuilds:   unauthed(inputHandlers[atc.ListJobBuilds]),
-				atc.ListJobs:        unauthed(inputHandlers[atc.ListJobs]),
-				atc.ListPipelines:   unauthed(inputHandlers[atc.ListPipelines]),
-				atc.ListResources:   unauthed(inputHandlers[atc.ListResources]),
-				atc.GetBuildPlan:    unauthed(inputHandlers[atc.GetBuildPlan]),
-=======
 				atc.BuildEvents:          unauthed(inputHandlers[atc.BuildEvents]),
 				atc.BuildResources:       unauthed(inputHandlers[atc.BuildResources]),
 				atc.DownloadCLI:          unauthed(inputHandlers[atc.DownloadCLI]),
@@ -117,7 +100,7 @@
 				atc.ListPipelines:        unauthed(inputHandlers[atc.ListPipelines]),
 				atc.ListResources:        unauthed(inputHandlers[atc.ListResources]),
 				atc.ListResourceVersions: unauthed(inputHandlers[atc.ListResourceVersions]),
->>>>>>> 32fe3dbd
+				atc.GetBuildPlan:         unauthed(inputHandlers[atc.GetBuildPlan]),
 			}
 		})
 

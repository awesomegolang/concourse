--- conflicted
+++ resolved
@@ -201,7 +201,7 @@
 							Type:   "some-base-resource-type",
 							Source: atc.Source{"some-type": "source"},
 						},
-						Version: atc.Version{"some-type": "version"},
+						Version: atc.Version{"some-custom-type": "version"},
 					},
 				},
 			)
@@ -214,48 +214,22 @@
 
 			Expect(createdVolume.Type()).To(Equal(dbng.VolumeType(dbng.VolumeTypeResource)))
 
-<<<<<<< HEAD
 			volumeResourceType, err := createdVolume.ResourceType()
 			Expect(err).NotTo(HaveOccurred())
 			Expect(volumeResourceType.ResourceType.WorkerBaseResourceType.Name).To(Equal("some-base-resource-type"))
 			Expect(volumeResourceType.ResourceType.WorkerBaseResourceType.Version).To(Equal("some-brt-version"))
 			Expect(volumeResourceType.ResourceType.Version).To(Equal(atc.Version{"some-custom-type": "version"}))
 			Expect(volumeResourceType.Version).To(Equal(atc.Version{"some": "version"}))
-=======
-			Expect(createdVolume.ResourceType()).To(Equal(&dbng.VolumeResourceType{
-				ResourceType: &dbng.VolumeResourceType{
-					WorkerBaseResourceType: &dbng.WorkerBaseResourceType{
-						Name:    "some-base-resource-type",
-						Version: "some-brt-version",
-					},
-					Version: atc.Version{"some-type": "version"},
-				},
-				Version: atc.Version{"some": "version"},
-			}))
->>>>>>> 04d5341b
 
 			_, createdVolume, err = volumeFactory.FindResourceCacheVolume(defaultWorker, resourceCache)
 			Expect(err).NotTo(HaveOccurred())
 			Expect(createdVolume.Type()).To(Equal(dbng.VolumeType(dbng.VolumeTypeResource)))
-<<<<<<< HEAD
 			volumeResourceType, err = createdVolume.ResourceType()
 			Expect(err).NotTo(HaveOccurred())
 			Expect(volumeResourceType.ResourceType.WorkerBaseResourceType.Name).To(Equal("some-base-resource-type"))
 			Expect(volumeResourceType.ResourceType.WorkerBaseResourceType.Version).To(Equal("some-brt-version"))
 			Expect(volumeResourceType.ResourceType.Version).To(Equal(atc.Version{"some-custom-type": "version"}))
 			Expect(volumeResourceType.Version).To(Equal(atc.Version{"some": "version"}))
-=======
-			Expect(createdVolume.ResourceType()).To(Equal(&dbng.VolumeResourceType{
-				ResourceType: &dbng.VolumeResourceType{
-					WorkerBaseResourceType: &dbng.WorkerBaseResourceType{
-						Name:    "some-base-resource-type",
-						Version: "some-brt-version",
-					},
-					Version: atc.Version{"some-type": "version"},
-				},
-				Version: atc.Version{"some": "version"},
-			}))
->>>>>>> 04d5341b
 		})
 	})
 

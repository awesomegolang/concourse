package atccmd

import (
	"crypto/rand"
	"crypto/rsa"
	"crypto/tls"
	"errors"
	"fmt"
	"io/ioutil"
	"net/http"
	_ "net/http/pprof"
	"net/url"
	"os"
	"strings"
	"time"

	"github.com/concourse/atc"
	"github.com/concourse/atc/api"
	"github.com/concourse/atc/api/buildserver"
	"github.com/concourse/atc/auth"
	"github.com/concourse/atc/auth/provider"
	"github.com/concourse/atc/buildreaper"
	"github.com/concourse/atc/builds"
	"github.com/concourse/atc/config"
	"github.com/concourse/atc/containerkeepaliver"
	"github.com/concourse/atc/db"
	"github.com/concourse/atc/db/migrations"
	"github.com/concourse/atc/engine"
	"github.com/concourse/atc/exec"
	"github.com/concourse/atc/leaserunner"
	"github.com/concourse/atc/lostandfound"
	"github.com/concourse/atc/metric"
	"github.com/concourse/atc/pipelines"
	"github.com/concourse/atc/radar"
	"github.com/concourse/atc/resource"
	"github.com/concourse/atc/scheduler"
	"github.com/concourse/atc/web"
	"github.com/concourse/atc/web/webhandler"
	"github.com/concourse/atc/worker"
	"github.com/concourse/atc/worker/image"
	"github.com/concourse/atc/worker/transport"
	"github.com/concourse/atc/wrappa"
	jwt "github.com/dgrijalva/jwt-go"
	"github.com/gorilla/context"
	multierror "github.com/hashicorp/go-multierror"
	"github.com/lib/pq"
	"github.com/pivotal-golang/clock"
	"github.com/pivotal-golang/lager"
	"github.com/tedsuo/ifrit"
	"github.com/tedsuo/ifrit/grouper"
	"github.com/tedsuo/ifrit/http_server"
	"github.com/tedsuo/ifrit/sigmon"
	"github.com/xoebus/zest"
)

type ATCCommand struct {
	BindIP   IPFlag `long:"bind-ip"   default:"0.0.0.0" description:"IP address on which to listen for web traffic."`
	BindPort uint16 `long:"bind-port" default:"8080"    description:"Port on which to listen for HTTP traffic."`

	TLSBindPort uint16   `long:"tls-bind-port" description:"Port on which to listen for HTTPS traffic."`
	TLSCert     FileFlag `long:"tls-cert"      description:"File containing an SSL certificate."`
	TLSKey      FileFlag `long:"tls-key"       description:"File containing an RSA private key, used to encrypt HTTPS traffic."`

	ExternalURL URLFlag `long:"external-url" default:"http://127.0.0.1:8080" description:"URL used to reach any ATC from the outside world."`
	PeerURL     URLFlag `long:"peer-url"     default:"http://127.0.0.1:8080" description:"URL used to reach this ATC from other ATCs in the cluster."`

	OAuthBaseURL URLFlag `long:"oauth-base-url" description:"URL used as the base of OAuth redirect URIs. If not specified, the external URL is used."`

	PostgresDataSource string `long:"postgres-data-source" default:"postgres://127.0.0.1:5432/atc?sslmode=disable" description:"PostgreSQL connection string."`

	DebugBindIP   IPFlag `long:"debug-bind-ip"   default:"127.0.0.1" description:"IP address on which to listen for the pprof debugger endpoints."`
	DebugBindPort uint16 `long:"debug-bind-port" default:"8079"      description:"Port on which to listen for the pprof debugger endpoints."`

<<<<<<< HEAD
	PubliclyViewable bool `short:"p" long:"publicly-viewable" description:"If true, anonymous users can view pipelines and public jobs."`

=======
>>>>>>> 98da5006
	SessionSigningKey FileFlag `long:"session-signing-key" description:"File containing an RSA private key, used to sign session tokens."`

	ResourceCheckingInterval     time.Duration `long:"resource-checking-interval" default:"1m" description:"Interval on which to check for new versions of resources."`
	OldResourceGracePeriod       time.Duration `long:"old-resource-grace-period" default:"5m" description:"How long to cache the result of a get step after a newer version of the resource is found."`
	ResourceCacheCleanupInterval time.Duration `long:"resource-cache-cleanup-interval" default:"30s" description:"Interval on which to cleanup old caches of resources."`

	CLIArtifactsDir DirFlag `long:"cli-artifacts-dir" description:"Directory containing downloadable CLI binaries."`

	Developer struct {
		DevelopmentMode bool `short:"d" long:"development-mode"  description:"Lax security rules to make local development easier."`
		Noop            bool `short:"n" long:"noop"              description:"Don't actually do any automatic scheduling or checking."`
	} `group:"Developer Options"`

	Worker struct {
		GardenURL       URLFlag           `long:"garden-url"       description:"A Garden API endpoint to register as a worker."`
		BaggageclaimURL URLFlag           `long:"baggageclaim-url" description:"A Baggageclaim API endpoint to register with the worker."`
		ResourceTypes   map[string]string `long:"resource"         description:"A resource type to advertise for the worker. Can be specified multiple times." value-name:"TYPE:IMAGE"`
	} `group:"Static Worker (optional)" namespace:"worker"`

	BasicAuth struct {
		Username string `long:"username" description:"Username to use for basic auth."`
		Password string `long:"password" description:"Password to use for basic auth."`
	} `group:"Basic Authentication" namespace:"basic-auth"`

	GitHubAuth struct {
		ClientID      string           `long:"client-id"     description:"Application client ID for enabling GitHub OAuth."`
		ClientSecret  string           `long:"client-secret" description:"Application client secret for enabling GitHub OAuth."`
		Organizations []string         `long:"organization"  description:"GitHub organization whose members will have access." value-name:"ORG"`
		Teams         []GitHubTeamFlag `long:"team"          description:"GitHub team whose members will have access." value-name:"ORG/TEAM"`
		Users         []string         `long:"user"          description:"GitHub user to permit access." value-name:"LOGIN"`
		AuthURL       string           `long:"auth-url"      description:"Override default endpoint AuthURL for Github Enterprise."`
		TokenURL      string           `long:"token-url"     description:"Override default endpoint TokenURL for Github Enterprise."`
		APIURL        string           `long:"api-url"       description:"Override default API endpoint URL for Github Enterprise."`
	} `group:"GitHub Authentication" namespace:"github-auth"`

	UAAAuth UAAAuth `group:"UAA Authentication" namespace:"uaa-auth"`

	Metrics struct {
		HostName   string            `long:"metrics-host-name"   description:"Host string to attach to emitted metrics."`
		Tags       []string          `long:"metrics-tag"         description:"Tag to attach to emitted metrics. Can be specified multiple times." value-name:"TAG"`
		Attributes map[string]string `long:"metrics-attribute"   description:"A key-value attribute to attach to emitted metrics. Can be specified multiple times." value-name:"NAME:VALUE"`

		YellerAPIKey      string `long:"yeller-api-key"     description:"Yeller API key. If specified, all errors logged will be emitted."`
		YellerEnvironment string `long:"yeller-environment" description:"Environment to tag on all Yeller events emitted."`

		RiemannHost string `long:"riemann-host"                description:"Riemann server address to emit metrics to."`
		RiemannPort uint16 `long:"riemann-port" default:"5555" description:"Port of the Riemann server to emit metrics to."`
	} `group:"Metrics & Diagnostics"`
}

type UAAAuth struct {
	ClientID     string   `long:"client-id"     description:"Application client ID for enabling UAA OAuth."`
	ClientSecret string   `long:"client-secret" description:"Application client secret for enabling UAA OAuth."`
	AuthURL      string   `long:"auth-url"      description:"UAA AuthURL endpoint."`
	TokenURL     string   `long:"token-url"     description:"UAA TokenURL endpoint."`
	CFSpaces     []string `long:"cf-space"      description:"Space GUID for a CF space whose developers will have access."`
	CFURL        string   `long:"cf-url"        description:"CF API endpoint."`
}

func (auth *UAAAuth) IsConfigured() bool {
	return auth.ClientID != "" ||
		auth.ClientSecret != "" ||
		len(auth.CFSpaces) > 0 ||
		auth.AuthURL != "" ||
		auth.TokenURL != "" ||
		auth.CFURL != ""
}

func (cmd *ATCCommand) Execute(args []string) error {
	runner, err := cmd.Runner(args)
	if err != nil {
		return err
	}

	return <-ifrit.Invoke(sigmon.New(runner)).Wait()
}

func (cmd *ATCCommand) Runner(args []string) (ifrit.Runner, error) {
	err := cmd.validate()
	if err != nil {
		return nil, err
	}

	logger, reconfigurableSink := cmd.constructLogger()

	if cmd.Metrics.RiemannHost != "" {
		cmd.configureMetrics(logger)
	}

	dbConn, err := cmd.constructDBConn(logger)
	if err != nil {
		return nil, err
	}
	listener := pq.NewListener(cmd.PostgresDataSource, time.Second, time.Minute, nil)
	bus := db.NewNotificationsBus(listener, dbConn)

	sqlDB := db.NewSQL(dbConn, bus)
	trackerFactory := resource.NewTrackerFactory()
	resourceFetcherFactory := resource.NewFetcherFactory(sqlDB, clock.NewClock())
	workerClient := cmd.constructWorkerPool(logger, sqlDB, trackerFactory, resourceFetcherFactory)

	tracker := trackerFactory.TrackerFor(workerClient)
	resourceFetcher := resourceFetcherFactory.FetcherFor(workerClient)
	teamDBFactory := db.NewTeamDBFactory(dbConn, bus)
	engine := cmd.constructEngine(workerClient, tracker, resourceFetcher, teamDBFactory)

	radarSchedulerFactory := pipelines.NewRadarSchedulerFactory(
		tracker,
		cmd.ResourceCheckingInterval,
		engine,
	)

	radarScannerFactory := radar.NewScannerFactory(
		tracker,
		cmd.ResourceCheckingInterval,
		cmd.ExternalURL.String(),
	)

	signingKey, err := cmd.loadOrGenerateSigningKey()
	if err != nil {
		return nil, err
	}

	err = sqlDB.CreateDefaultTeamIfNotExists()
	if err != nil {
		return nil, err
	}

	err = cmd.updateBasicAuthCredentials(teamDBFactory)
	if err != nil {
		return nil, err
	}

	err = cmd.configureOAuthProviders(logger, teamDBFactory)
	if err != nil {
		return nil, err
	}

	providerFactory := provider.NewOAuthFactory(
		teamDBFactory,
		cmd.oauthBaseURL(),
		auth.OAuthRoutes,
		auth.OAuthCallback,
	)
	if err != nil {
		return nil, err
	}

	drain := make(chan struct{})

	pipelineDBFactory := db.NewPipelineDBFactory(dbConn, bus)
	apiHandler, apiRedirectHandler, err := cmd.constructAPIHandler(
		logger,
		reconfigurableSink,
		sqlDB,
		teamDBFactory,
		providerFactory,
		signingKey,
		pipelineDBFactory,
		engine,
		workerClient,
		drain,
		radarSchedulerFactory,
		radarScannerFactory,
		cmd.Developer.DevelopmentMode,
	)

	if err != nil {
		return nil, err
	}

	oauthHandler, err := auth.NewOAuthHandler(
		logger,
		providerFactory,
		teamDBFactory,
		signingKey,
	)
	if err != nil {
		return nil, err
	}

	webHandler, err := webhandler.NewHandler(
		logger,
		wrappa.NewWebMetricsWrappa(logger),
		web.NewClientFactory(cmd.internalURL(), cmd.Developer.DevelopmentMode),
	)
	if err != nil {
		return nil, err
	}

	var httpHandler http.Handler
	if cmd.TLSBindPort != 0 {
		oauthRedirectHandler := redirectingAPIHandler{
			externalHost: cmd.ExternalURL.URL().Host,
			baseHandler:  oauthHandler,
		}

		webRedirectHandler := redirectingAPIHandler{
			externalHost: cmd.ExternalURL.URL().Host,
			baseHandler:  webHandler,
		}

		httpHandler = cmd.constructHTTPHandler(
			webRedirectHandler,
			apiRedirectHandler,
			oauthRedirectHandler,
		)
	} else {
		httpHandler = cmd.constructHTTPHandler(
			webHandler,
			apiHandler,
			oauthHandler,
		)
	}

	members := []grouper.Member{
		{"drainer", drainer(drain)},

		{"debug", http_server.New(
			cmd.debugBindAddr(),
			http.DefaultServeMux,
		)},

		{"pipelines", pipelines.SyncRunner{
			Syncer: cmd.constructPipelineSyncer(
				logger.Session("syncer"),
				sqlDB,
				pipelineDBFactory,
				radarSchedulerFactory,
			),
			Interval: 10 * time.Second,
			Clock:    clock.NewClock(),
		}},

		{"builds", builds.TrackerRunner{
			Tracker: builds.NewTracker(
				logger.Session("build-tracker"),
				sqlDB,
				engine,
			),
			Interval: 10 * time.Second,
			Clock:    clock.NewClock(),
		}},

		{"lostandfound", leaserunner.NewRunner(
			logger.Session("lost-and-found"),
			lostandfound.NewBaggageCollector(
				logger.Session("baggage-collector"),
				workerClient,
				sqlDB,
				pipelineDBFactory,
				cmd.OldResourceGracePeriod,
				24*time.Hour,
			),
			"baggage-collector",
			sqlDB,
			clock.NewClock(),
			cmd.ResourceCacheCleanupInterval,
		)},

		{"containerkeepaliver", leaserunner.NewRunner(
			logger.Session("container-keepaliver"),
			containerkeepaliver.NewContainerKeepAliver(
				logger.Session("container-keepaliver"),
				workerClient,
				sqlDB,
				pipelineDBFactory,
			),
			"container-keepaliver",
			sqlDB,
			clock.NewClock(),
			30*time.Second,
		)},

		{"buildreaper", leaserunner.NewRunner(
			logger.Session("build-reaper-runner"),
			buildreaper.NewBuildReaper(
				logger.Session("build-reaper"),
				sqlDB,
				pipelineDBFactory,
				500,
			),
			"build-reaper",
			sqlDB,
			clock.NewClock(),
			30*time.Second,
		)},
	}

	if cmd.Worker.GardenURL.URL() != nil {
		members = cmd.appendStaticWorker(logger, sqlDB, members)
	}

	if cmd.TLSBindPort != 0 {
		httpHandler = cmd.httpsRedirectingHandler(httpHandler)

		var err error
		members, err = cmd.appendTLSMember(webHandler, apiHandler, oauthHandler, members)
		if err != nil {
			return nil, err
		}
	}

	members = append(members, grouper.Member{"web", http_server.New(
		cmd.nonTLSBindAddr(),
		httpHandler,
	)})

	return onReady(grouper.NewParallel(os.Interrupt, members), func() {
		logData := lager.Data{
			"http":  cmd.nonTLSBindAddr(),
			"debug": cmd.debugBindAddr(),
		}

		if cmd.TLSBindPort != 0 {
			logData["https"] = cmd.tlsBindAddr()
		}

		logger.Info("listening", logData)
	}), nil
}

func (cmd *ATCCommand) httpsRedirectingHandler(handler http.Handler) http.Handler {
	return http.HandlerFunc(func(w http.ResponseWriter, r *http.Request) {
		switch r.Method {
		case "GET", "HEAD":
			u := url.URL{
				Scheme:   "https",
				Host:     cmd.ExternalURL.URL().Host,
				Path:     r.URL.Path,
				RawQuery: r.URL.RawQuery,
			}

			http.Redirect(w, r, u.String(), http.StatusMovedPermanently)
		default:
			handler.ServeHTTP(w, r)
		}
	})
}

func onReady(runner ifrit.Runner, cb func()) ifrit.Runner {
	return ifrit.RunFunc(func(signals <-chan os.Signal, ready chan<- struct{}) error {
		process := ifrit.Background(runner)

		subExited := process.Wait()
		subReady := process.Ready()

		for {
			select {
			case <-subReady:
				cb()
				subReady = nil
			case err := <-subExited:
				return err
			case sig := <-signals:
				process.Signal(sig)
			}
		}
	})
}

func (cmd *ATCCommand) oauthBaseURL() string {
	baseURL := cmd.OAuthBaseURL.String()
	if baseURL == "" {
		baseURL = cmd.ExternalURL.String()
	}
	return baseURL
}

func (cmd *ATCCommand) authConfigured() bool {
	return cmd.basicAuthConfigured() || cmd.gitHubAuthConfigured() || cmd.UAAAuth.IsConfigured()
}

func (cmd *ATCCommand) basicAuthConfigured() bool {
	return cmd.BasicAuth.Username != "" || cmd.BasicAuth.Password != ""
}

func (cmd *ATCCommand) gitHubAuthConfigured() bool {
	return len(cmd.GitHubAuth.Organizations) > 0 ||
		len(cmd.GitHubAuth.Teams) > 0 ||
		len(cmd.GitHubAuth.Users) > 0
}

func (cmd *ATCCommand) validate() error {
	var errs *multierror.Error

	if !cmd.authConfigured() && !cmd.Developer.DevelopmentMode {
		errs = multierror.Append(
			errs,
			errors.New("must configure basic auth, OAuth, or turn on development mode"),
		)
	}

	if cmd.gitHubAuthConfigured() {
		if cmd.ExternalURL.URL() == nil {
			errs = multierror.Append(
				errs,
				errors.New("must specify --external-url to use OAuth"),
			)
		}

		if cmd.GitHubAuth.ClientID == "" || cmd.GitHubAuth.ClientSecret == "" {
			errs = multierror.Append(
				errs,
				errors.New("must specify --github-auth-client-id and --github-auth-client-secret to use GitHub OAuth"),
			)
		}
	}

	if cmd.basicAuthConfigured() {
		if cmd.BasicAuth.Username == "" {
			errs = multierror.Append(
				errs,
				errors.New("must specify --basic-auth-username to use basic auth"),
			)
		}
		if cmd.BasicAuth.Password == "" {
			errs = multierror.Append(
				errs,
				errors.New("must specify --basic-auth-password to use basic auth"),
			)
		}
	}

	if cmd.UAAAuth.IsConfigured() {
		if cmd.UAAAuth.ClientID == "" || cmd.UAAAuth.ClientSecret == "" {
			errs = multierror.Append(
				errs,
				errors.New("must specify --uaa-auth-client-id and --uaa-auth-client-secret to use UAA OAuth"),
			)
		}
		if len(cmd.UAAAuth.CFSpaces) == 0 {
			errs = multierror.Append(
				errs,
				errors.New("must specify --uaa-auth-cf-space to use UAA OAuth"),
			)
		}
		if cmd.UAAAuth.AuthURL == "" || cmd.UAAAuth.TokenURL == "" || cmd.UAAAuth.CFURL == "" {
			errs = multierror.Append(
				errs,
				errors.New("must specify --uaa-auth-auth-url, --uaa-auth-token-url and --uaa-auth-cf-url to use UAA OAuth"),
			)
		}
	}

	tlsFlagCount := 0
	if cmd.TLSBindPort != 0 {
		tlsFlagCount++
	}
	if cmd.TLSCert != "" {
		tlsFlagCount++
	}
	if cmd.TLSKey != "" {
		tlsFlagCount++
	}

	if tlsFlagCount == 3 {
		if cmd.ExternalURL.URL().Scheme != "https" {
			errs = multierror.Append(
				errs,
				errors.New("must specify HTTPS external-url to use TLS"),
			)
		}
	} else if tlsFlagCount != 0 {
		errs = multierror.Append(
			errs,
			errors.New("must specify --tls-bind-port, --tls-cert, --tls-key to use TLS"),
		)
	}

	return errs.ErrorOrNil()
}

func (cmd *ATCCommand) nonTLSBindAddr() string {
	return fmt.Sprintf("%s:%d", cmd.BindIP, cmd.BindPort)
}

func (cmd *ATCCommand) tlsBindAddr() string {
	return fmt.Sprintf("%s:%d", cmd.BindIP, cmd.TLSBindPort)
}

func (cmd *ATCCommand) internalURL() string {
	if cmd.TLSBindPort != 0 {
		if strings.Contains(cmd.ExternalURL.String(), ":") {
			return cmd.ExternalURL.String()
		} else {
			return fmt.Sprintf("%s:%d", cmd.ExternalURL, cmd.TLSBindPort)
		}
	} else {
		return fmt.Sprintf("http://127.0.0.1:%d", cmd.BindPort)
	}
}

func (cmd *ATCCommand) debugBindAddr() string {
	return fmt.Sprintf("%s:%d", cmd.DebugBindIP, cmd.DebugBindPort)
}

func (cmd *ATCCommand) constructLogger() (lager.Logger, *lager.ReconfigurableSink) {
	logger := lager.NewLogger("atc")

	logLevel := lager.INFO
	if cmd.Developer.DevelopmentMode {
		logLevel = lager.DEBUG
	}

	reconfigurableSink := lager.NewReconfigurableSink(lager.NewWriterSink(os.Stdout, lager.DEBUG), logLevel)
	logger.RegisterSink(reconfigurableSink)

	if cmd.Metrics.YellerAPIKey != "" {
		yellerSink := zest.NewYellerSink(cmd.Metrics.YellerAPIKey, cmd.Metrics.YellerEnvironment)
		logger.RegisterSink(yellerSink)
	}

	return logger, reconfigurableSink
}

func (cmd *ATCCommand) configureMetrics(logger lager.Logger) {
	host := cmd.Metrics.HostName
	if host == "" {
		host, _ = os.Hostname()
	}

	metric.Initialize(
		logger.Session("metrics"),
		fmt.Sprintf("%s:%d", cmd.Metrics.RiemannHost, cmd.Metrics.RiemannPort),
		host,
		cmd.Metrics.Tags,
		cmd.Metrics.Attributes,
	)
}

func (cmd *ATCCommand) constructDBConn(logger lager.Logger) (db.Conn, error) {
	driverName := "connection-counting"
	metric.SetupConnectionCountingDriver("postgres", cmd.PostgresDataSource, driverName)

	dbConn, err := migrations.LockDBAndMigrate(logger.Session("db.migrations"), driverName, cmd.PostgresDataSource)
	if err != nil {
		return nil, fmt.Errorf("failed to migrate database: %s", err)
	}

	dbConn.SetMaxOpenConns(64)

	return metric.CountQueries(dbConn), nil
}

func (cmd *ATCCommand) constructWorkerPool(
	logger lager.Logger,
	sqlDB *db.SQLDB,
	trackerFactory resource.TrackerFactory,
	resourceFetcherFactory resource.FetcherFactory,
) worker.Client {
	return worker.NewPool(
		worker.NewDBWorkerProvider(
			logger,
			sqlDB,
			keepaliveDialer,
			transport.ExponentialRetryPolicy{
				Timeout: 5 * time.Minute,
			},
			image.NewFactory(trackerFactory, resourceFetcherFactory),
		),
	)
}

func (cmd *ATCCommand) loadOrGenerateSigningKey() (*rsa.PrivateKey, error) {
	var signingKey *rsa.PrivateKey

	if cmd.SessionSigningKey == "" {
		generatedKey, err := rsa.GenerateKey(rand.Reader, 2048)
		if err != nil {
			return nil, fmt.Errorf("failed to generate session signing key: %s", err)
		}

		signingKey = generatedKey
	} else {
		rsaKeyBlob, err := ioutil.ReadFile(string(cmd.SessionSigningKey))
		if err != nil {
			return nil, fmt.Errorf("failed to read session signing key file: %s", err)
		}

		signingKey, err = jwt.ParseRSAPrivateKeyFromPEM(rsaKeyBlob)
		if err != nil {
			return nil, fmt.Errorf("failed to parse session signing key as RSA: %s", err)
		}
	}

	return signingKey, nil
}

func (cmd *ATCCommand) configureOAuthProviders(logger lager.Logger, teamDBFactory db.TeamDBFactory) error {
	var err error
	team := db.Team{
		Name: atc.DefaultTeamName,
	}
	teamDB := teamDBFactory.GetTeamDB(team.Name)

	var gitHubAuth *db.GitHubAuth
	if len(cmd.GitHubAuth.Organizations) > 0 ||
		len(cmd.GitHubAuth.Teams) > 0 ||
		len(cmd.GitHubAuth.Users) > 0 {

		gitHubTeams := []db.GitHubTeam{}
		for _, gitHubTeam := range cmd.GitHubAuth.Teams {
			gitHubTeams = append(gitHubTeams, db.GitHubTeam{
				TeamName:         gitHubTeam.TeamName,
				OrganizationName: gitHubTeam.OrganizationName,
			})
		}

		gitHubAuth = &db.GitHubAuth{
			ClientID:      cmd.GitHubAuth.ClientID,
			ClientSecret:  cmd.GitHubAuth.ClientSecret,
			Organizations: cmd.GitHubAuth.Organizations,
			Teams:         gitHubTeams,
			Users:         cmd.GitHubAuth.Users,
			AuthURL:       cmd.GitHubAuth.AuthURL,
			TokenURL:      cmd.GitHubAuth.TokenURL,
			APIURL:        cmd.GitHubAuth.APIURL,
		}
	}

	_, err = teamDB.UpdateGitHubAuth(gitHubAuth)
	if err != nil {
		return err
	}

	var uaaAuth *db.UAAAuth
	if cmd.UAAAuth.IsConfigured() {
		uaaAuth = &db.UAAAuth{
			ClientID:     cmd.UAAAuth.ClientID,
			ClientSecret: cmd.UAAAuth.ClientSecret,
			CFSpaces:     cmd.UAAAuth.CFSpaces,
			AuthURL:      cmd.UAAAuth.AuthURL,
			TokenURL:     cmd.UAAAuth.TokenURL,
			CFURL:        cmd.UAAAuth.CFURL,
		}
	}

	_, err = teamDB.UpdateUAAAuth(uaaAuth)
	if err != nil {
		return err
	}

	return nil
}

func (cmd *ATCCommand) constructValidator(signingKey *rsa.PrivateKey, teamDBFactory db.TeamDBFactory) auth.Validator {
	if !cmd.authConfigured() {
		return auth.NoopValidator{}
	}

	jwtValidator := auth.JWTValidator{
		PublicKey: &signingKey.PublicKey,
	}

	var validator auth.Validator
	if cmd.BasicAuth.Username != "" && cmd.BasicAuth.Password != "" {
		validator = auth.ValidatorBasket{
			auth.BasicAuthValidator{
				TeamDBFactory: teamDBFactory,
			},
			jwtValidator,
		}
	} else {
		validator = jwtValidator
	}

	return validator
}

func (cmd *ATCCommand) updateBasicAuthCredentials(teamDBFactory db.TeamDBFactory) error {
	var basicAuth *db.BasicAuth
	if cmd.BasicAuth.Username != "" || cmd.BasicAuth.Password != "" {
		basicAuth = &db.BasicAuth{
			BasicAuthUsername: cmd.BasicAuth.Username,
			BasicAuthPassword: cmd.BasicAuth.Password,
		}
	}
	teamDB := teamDBFactory.GetTeamDB(atc.DefaultTeamName)
	_, err := teamDB.UpdateBasicAuth(basicAuth)
	return err
}

func (cmd *ATCCommand) constructEngine(
	workerClient worker.Client,
	tracker resource.Tracker,
	resourceFetcher resource.Fetcher,
	teamDBFactory db.TeamDBFactory,
) engine.Engine {
	gardenFactory := exec.NewGardenFactory(
		workerClient,
		tracker,
		resourceFetcher,
	)

	execV2Engine := engine.NewExecEngine(
		gardenFactory,
		engine.NewBuildDelegateFactory(),
		teamDBFactory,
		cmd.ExternalURL.String(),
	)

	execV1Engine := engine.NewExecV1DummyEngine()

	return engine.NewDBEngine(engine.Engines{execV2Engine, execV1Engine})
}

func (cmd *ATCCommand) constructHTTPHandler(
	webHandler http.Handler,
	apiHandler http.Handler,
	oauthHandler http.Handler,
) http.Handler {
	webMux := http.NewServeMux()
	webMux.Handle("/api/v1/", apiHandler)
	webMux.Handle("/auth/", oauthHandler)
	webMux.Handle("/", webHandler)

	var httpHandler http.Handler

	httpHandler = webMux

	// proxy Authorization header to/from auth cookie,
	// to support auth from JS (EventSource) and custom JWT auth
	httpHandler = auth.CookieSetHandler{
		Handler: httpHandler,
	}

	// don't leak gorilla context per-request
	httpHandler = context.ClearHandler(httpHandler)

	return httpHandler
}

func (cmd *ATCCommand) constructAPIHandler(
	logger lager.Logger,
	reconfigurableSink *lager.ReconfigurableSink,
	sqlDB *db.SQLDB,
	teamDBFactory db.TeamDBFactory,
	providerFactory provider.OAuthFactory,
	signingKey *rsa.PrivateKey,
	pipelineDBFactory db.PipelineDBFactory,
	engine engine.Engine,
	workerClient worker.Client,
	drain <-chan struct{},
	radarSchedulerFactory pipelines.RadarSchedulerFactory,
	radarScannerFactory radar.ScannerFactory,
	devMode bool,
) (http.Handler, http.Handler, error) {
	apiWrapper := wrappa.MultiWrappa{
		wrappa.NewAPIAuthWrappa(
			cmd.constructValidator(signingKey, teamDBFactory),
			auth.JWTReader{PublicKey: &signingKey.PublicKey, DevelopmentMode: devMode},
		),
		wrappa.NewAPIMetricsWrappa(logger),
		wrappa.NewConcourseVersionWrappa(Version),
	}

	redirectingWrappa := wrappa.MultiWrappa{
		apiWrapper,
		wrappa.NewAPITLSRedirectWrappa(cmd.ExternalURL.URL().Host),
	}

	handlers, err := api.NewHandler(
		logger,
		cmd.ExternalURL.String(),
		[]wrappa.Wrappa{apiWrapper, redirectingWrappa},

		auth.NewTokenGenerator(signingKey),
		providerFactory,
		cmd.oauthBaseURL(),

		pipelineDBFactory,
		teamDBFactory,

		sqlDB, // teamserver.TeamDB
		sqlDB, // workerserver.WorkerDB
		sqlDB, // containerserver.ContainerDB
		sqlDB, // volumeserver.VolumesDB
		sqlDB, // pipes.PipeDB

		config.ValidateConfig,
		cmd.PeerURL.String(),
		buildserver.NewEventHandler,
		drain,

		engine,
		workerClient,
		radarSchedulerFactory,
		radarScannerFactory,

		reconfigurableSink,

		cmd.CLIArtifactsDir.Path(),
		Version,
	)

	if err != nil {
		return nil, nil, err
	}

	return handlers[0], handlers[1], nil
}

type redirectingAPIHandler struct {
	externalHost string
	baseHandler  http.Handler
}

func (h redirectingAPIHandler) ServeHTTP(w http.ResponseWriter, r *http.Request) {
	if r.Method == "GET" || r.Method == "HEAD" {
		u := url.URL{
			Scheme:   "https",
			Host:     h.externalHost,
			Path:     r.URL.Path,
			RawQuery: r.URL.RawQuery,
		}

		http.Redirect(w, r, u.String(), http.StatusMovedPermanently)
	} else {
		h.baseHandler.ServeHTTP(w, r)
	}
}

func (cmd *ATCCommand) constructPipelineSyncer(
	logger lager.Logger,
	sqlDB *db.SQLDB,
	pipelineDBFactory db.PipelineDBFactory,
	radarSchedulerFactory pipelines.RadarSchedulerFactory,
) *pipelines.Syncer {
	return pipelines.NewSyncer(
		logger,
		sqlDB,
		pipelineDBFactory,
		func(pipelineDB db.PipelineDB) ifrit.Runner {
			return grouper.NewParallel(os.Interrupt, grouper.Members{
				{
					pipelineDB.ScopedName("radar"),
					radar.NewRunner(
						logger.Session(pipelineDB.ScopedName("radar")),
						cmd.Developer.Noop,
						radarSchedulerFactory.BuildScanRunnerFactory(pipelineDB, cmd.ExternalURL.String()),
						pipelineDB,
						1*time.Minute,
					),
				},
				{
					pipelineDB.ScopedName("scheduler"),
					&scheduler.Runner{
						Logger: logger.Session(pipelineDB.ScopedName("scheduler")),

						DB: pipelineDB,

						Scheduler: radarSchedulerFactory.BuildScheduler(pipelineDB, cmd.ExternalURL.String()),

						Noop: cmd.Developer.Noop,

						Interval: 10 * time.Second,
					},
				},
			})
		},
	)
}

func (cmd *ATCCommand) appendStaticWorker(
	logger lager.Logger,
	sqlDB *db.SQLDB,
	members []grouper.Member,
) []grouper.Member {
	var resourceTypes []atc.WorkerResourceType
	for t, resourcePath := range cmd.Worker.ResourceTypes {
		resourceTypes = append(resourceTypes, atc.WorkerResourceType{
			Type:  t,
			Image: resourcePath,
		})
	}

	return append(members,
		grouper.Member{
			Name: "static-worker",
			Runner: worker.NewHardcoded(
				logger,
				sqlDB,
				clock.NewClock(),
				cmd.Worker.GardenURL.URL().Host,
				cmd.Worker.BaggageclaimURL.String(),
				resourceTypes,
			),
		},
	)
}

func (cmd *ATCCommand) appendTLSMember(
	webHandler http.Handler,
	apiHandler http.Handler,
	oauthHandler http.Handler,
	members []grouper.Member,
) ([]grouper.Member, error) {
	cert, err := tls.LoadX509KeyPair(string(cmd.TLSCert), string(cmd.TLSKey))
	if err != nil {
		return []grouper.Member{}, err
	}

	tlsConfig := &tls.Config{Certificates: []tls.Certificate{cert}}
	members = append(members, grouper.Member{"web-tls", http_server.NewTLSServer(
		cmd.tlsBindAddr(),
		cmd.constructHTTPHandler(
			webHandler,
			apiHandler,
			oauthHandler,
		),
		tlsConfig,
	)})

	return members, nil
}<|MERGE_RESOLUTION|>--- conflicted
+++ resolved
@@ -71,11 +71,6 @@
 	DebugBindIP   IPFlag `long:"debug-bind-ip"   default:"127.0.0.1" description:"IP address on which to listen for the pprof debugger endpoints."`
 	DebugBindPort uint16 `long:"debug-bind-port" default:"8079"      description:"Port on which to listen for the pprof debugger endpoints."`
 
-<<<<<<< HEAD
-	PubliclyViewable bool `short:"p" long:"publicly-viewable" description:"If true, anonymous users can view pipelines and public jobs."`
-
-=======
->>>>>>> 98da5006
 	SessionSigningKey FileFlag `long:"session-signing-key" description:"File containing an RSA private key, used to sign session tokens."`
 
 	ResourceCheckingInterval     time.Duration `long:"resource-checking-interval" default:"1m" description:"Interval on which to check for new versions of resources."`
